# ChangeLog

* **0.11.5**
<<<<<<< HEAD
  - Fix problem with http:// URLs when a CERT path is set
  - Fix warnings when parsing a pull response
=======
  - Add a new parameter 'docker.follow' which makes a `docker:start` blocking until the CTRL-C is pressed (#176)
  - Add a `user` parameter to the assembly configuration so that the added files are created for this user 
    (#53, #175) 
>>>>>>> 005140d9
  - Fix problem when creating intermediate archive for collecting assembly files introduced with #139. The 
    container can be now set with "mode" in the assembly configuration with the possible values `dir`, `tar`, `tgz`
    and `zip` (#171)
  - Workaround Docker problem when using an implicit registry `index.docker.io` when no registry is explicitly given. 
  - Fixed references to docker hub in documentation (#169)
  - Fixed registry authentication lookup (#146)
  
  
* **0.11.4**
  - Fixed documentation for available properties
  - Changed property `docker.assembly.exportBase` to `docker.assembly.exportBaseDir` (#164)
  - Changed default behaviour of `exportBaseDir` (true if no base image used with `from`, false otherwise)
  - Fix log messages getting cut off in the build (#163)
  - Allow system properties to overwrite dynamic port mapping (#161)
  - Fix for empty authentication when pushing to registries (#102)
  - Added watch mode for images with `-Ddocker.watch` (#141)
  - Added support for inline assemblies (#157, #158)
  - Add support for variable substitution is environment declarations (#137)
  - Use Tar archive as intermediate container when creating image (#139)  
  - Better error handling for Docker errors wrapped in JSON response only (#167) 
  
* **0.11.3**
  - Add support for removeVolumes in `docker:stop` configuration (#120)
  - Add support for setting a custom maintainer in images (#117)
  - Allow containers to be named using `<namingStrategy>alias</namingStrategy>` when started (#48)
  - Add new global property 'docker.verbose' for switching verbose image build output (#36)
  - Add support for environment variables specified in a property file (#128)
  - Documentation improvements (#107, #121)
  - Allow to use a dockerFileDir without any assembly
  
* **0.11.2**
  - Fix maven parse error when specifying restart policy (#99)
  - Allow host names to be used in port bindings (#101)
  - Add support for tagging at build and push time (#104)
  - Use correct output dir during multi-project builds (#97)
  - `descriptor` and `descriptorRef` in the assembly configuration are now optional (#66)
  - Fix NPE when filtering enabled during assembly creation (#82)
  - Allow `${project.build.finalName}` to be overridden when using a pre-packaged assembly descriptor
    for artifacts (#111)

* **0.11.1**
  - Add support for binding UDP ports (#83)
  - "Entrypoint" supports now arguments (#84)
  - Fix basedir for multi module projects (#89)
  - Pull base images before building when "autoPull" is switched on (#76, #77, #88)
  - Fix for stopping containers without tag (#86)
  
* **0.11.0**
  - Add support for binding/exporting containers during startup (#55)
  - Provide better control of the build assembly configuration. In addition, the plugin will now search
    for assembly descriptors in `src/main/docker`. This default can be overridden via the global
    configuration option `sourceDirectory`.
  - An external `Dockerfile` can now be specified to build an image.
  - When "creating" containers they get now all host configuration instead of during "start". This is
    the default behaviour since v1.15 while the older variant where the host configuration is fed into
    the "start" call is deprecated and will go away.
  - Allow selecting the API version with the configuration "apiVersion".
    Default and minimum API version is now "v1.15"
  - A registry can be specified as system property `docker.registry` or
    environment variable `DOCKER_REGISTRY` (#26)
  - Add new wait parameter `shutdown` which allows to specify the amount of time to wait between stopping
    a container and removing it (#54)

Please note, that the syntax for binding volumes from another container has changed slightly in 0.10.6.
See "[Volume binding](manual.md#volume-binding)" for details but in short:

````xml
<run>
  <volumes>
    <from>data</from>
    <from>jolokia/demo</from>
  </volumes>
  ....
</run>
````

becomes

````xml
<run>
  <volumes>
    <from>
      <image>data</image>
      <image>jolokia/demo</image>
    </from>
  </volumes>
  ....
</run>
````

The syntax for specifying the build assembly configuration has also changed. See "[Build Assembly]
(manual.md#build-assembly)" for details but in short:

`````xml
<build>
  ...
  <exportDir>/export</exportDir>
  <assemblyDescriptor>src/main/docker/assembly.xml</assemblyDescriptor>  
</build>  
````

becomes

`````xml
<build>
  ...
  <assembly>
    <basedir>/export</basedir>
    <descriptor>assembly.xml</descriptor>
  </assembly>
</build>           
````

* **0.10.5**
  - Add hooks for external configurations
  - Add property based configuration for images (#42)
  - Add new goal `docker:logs` for showing logs of configured containers (#49)
  - Support for showing logs during `docker:start` (#8)
  - Use `COPY` instead of `ADD` when putting a Maven assembly into the container (#53)
  - If `exportDir` is `/` then do not actually export (since it doesn't make much sense) (see #62)

* **0.10.4**
  - Restructured and updated documentation
  - Fixed push issue when using a private registry (#40)
  - Add support for binding to an arbitrary host IP (#39)

* **0.10.3**
  - Added "remove" goal for cleaning up images
  - Allow "stop" also as standalone goal for stopping all managed builds

* **0.10.2**
  - Support for SSL Authentication with Docker 1.3. Plugin will respect `DOCKER_CERT_PATH` with fallback to `~/.docker/`. 
    The plugin configuration `certPath` can be used, too and has the highest priority.
  - Getting rid of UniRest, using [Apache HttpComponents](http://hc.apache.org/) exclusively for contacting the Docker host.
  - Support for linking of containers (see the configuration in the [shootout-docker-maven](https://github.com/rhuss/shootout-docker-maven/blob/master/pom.xml) POM)
    Images can be specified in any order, the plugin takes care of the right startup order when running containers.
  - Support for waiting on a container's log output before continuing 

## 0.9.x Series 

Original configuration syntax (as described in the old [README](readme-0.9.x.md))

* **0.9.12**
  - Fixed push issue when using a private registry (#40)

* **0.9.11**
  - Support for SSL Authentication with Docker 1.3. Plugin will respect `DOCKER_CERT_PATH` with fallback to `~/.docker/`. 
    The plugin configuration `certPath` can be used, too and has the highest priority.<|MERGE_RESOLUTION|>--- conflicted
+++ resolved
@@ -1,14 +1,10 @@
 # ChangeLog
 
 * **0.11.5**
-<<<<<<< HEAD
   - Fix problem with http:// URLs when a CERT path is set
   - Fix warnings when parsing a pull response
-=======
   - Add a new parameter 'docker.follow' which makes a `docker:start` blocking until the CTRL-C is pressed (#176)
   - Add a `user` parameter to the assembly configuration so that the added files are created for this user 
-    (#53, #175) 
->>>>>>> 005140d9
   - Fix problem when creating intermediate archive for collecting assembly files introduced with #139. The 
     container can be now set with "mode" in the assembly configuration with the possible values `dir`, `tar`, `tgz`
     and `zip` (#171)
