--- conflicted
+++ resolved
@@ -1,11 +1,8 @@
 package org.jolokia.docker.maven;
 
 import java.io.File;
-<<<<<<< HEAD
 import java.util.List;
-=======
 import java.util.Map;
->>>>>>> 7acdcf09
 
 import org.apache.maven.archiver.MavenArchiveConfiguration;
 import org.apache.maven.execution.MavenSession;
@@ -62,15 +59,12 @@
     @Parameter(property = "docker.mergeData", required = false, defaultValue = "false")
     protected boolean mergeData;
 
-<<<<<<< HEAD
     // The ports to expose
     @Parameter()
     private List<Integer> ports;
-=======
 
     @Parameter()
     protected Map<String,String> env = null;
->>>>>>> 7acdcf09
 
     @Component
     private DockerArchiveCreator dockerArchiveCreator;
@@ -101,11 +95,7 @@
         String dataImageName = getDataImageName();
         MojoParameters params =  new MojoParameters(session, project, archive, mavenFileFilter);
         String base = baseImage != null ? baseImage : dataBaseImage;
-<<<<<<< HEAD
-        File dockerArchive = dockerArchiveCreator.create(params, base, dataExportDir, assemblyDescriptor, assemblyDescriptorRef, ports);
-=======
-        File dockerArchive = dockerArchiveCreator.create(params, base, dataExportDir, assemblyDescriptor, assemblyDescriptorRef, env);
->>>>>>> 7acdcf09
+        File dockerArchive = dockerArchiveCreator.create(params, base, dataExportDir, assemblyDescriptor, assemblyDescriptorRef, ports, env);
         info("Created data image " + dataImageName);
         dockerAccess.buildImage(dataImageName, dockerArchive);
         return dataImageName;
