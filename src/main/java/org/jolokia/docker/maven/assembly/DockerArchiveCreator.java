package org.jolokia.docker.maven.assembly;

import java.io.File;
import java.io.IOException;
import java.util.List;
import java.util.Map;

import org.apache.maven.plugin.MojoExecutionException;
import org.apache.maven.plugin.MojoFailureException;
import org.apache.maven.plugin.assembly.AssemblerConfigurationSource;
import org.apache.maven.plugin.assembly.InvalidAssemblerConfigurationException;
import org.apache.maven.plugin.assembly.archive.ArchiveCreationException;
import org.apache.maven.plugin.assembly.archive.AssemblyArchiver;
import org.apache.maven.plugin.assembly.format.AssemblyFormattingException;
import org.apache.maven.plugin.assembly.io.AssemblyReadException;
import org.apache.maven.plugin.assembly.io.AssemblyReader;
import org.apache.maven.plugin.assembly.model.Assembly;
import org.codehaus.plexus.archiver.Archiver;
import org.codehaus.plexus.archiver.manager.ArchiverManager;
import org.codehaus.plexus.archiver.manager.NoSuchArchiverException;
import org.codehaus.plexus.component.annotations.Component;
import org.codehaus.plexus.component.annotations.Requirement;
import org.jolokia.docker.maven.util.MojoParameters;

/**
 * Tool for creating a docker image tar ball including a Dockerfile for building
 * a data-only docker image which can be linked into other images, too.
 *
 * @author roland
 * @since 08.05.14
 */
@Component(role = DockerArchiveCreator.class)
public class DockerArchiveCreator {

    @Requirement
    private AssemblyArchiver assemblyArchiver;

    @Requirement
    private AssemblyReader assemblyReader;

    @Requirement
    private ArchiverManager archiverManager;

<<<<<<< HEAD
    public File create(MojoParameters params, String baseImage, String exportDir, String assemblyDescriptor, String assemblyDescriptorRef, List<Integer> ports)
=======
    public File create(MojoParameters params, String baseImage, String exportDir, String assemblyDescriptor, String assemblyDescriptorRef, Map<String, String> envVars)
>>>>>>> 7acdcf09
            throws MojoFailureException, MojoExecutionException {
        File target = new File(params.getProject().getBasedir(),"target/");
        File dockerDir = new File(target,"docker");
        File destFile = new File(target,"docker-tmp/docker-build.tar");

        createAssembly(params,assemblyDescriptor,assemblyDescriptorRef);
<<<<<<< HEAD
        writeDockerFile(baseImage,exportDir,dockerDir, ports);
=======
        writeDockerFile(baseImage,exportDir,dockerDir,envVars);
>>>>>>> 7acdcf09
        return createDockerBuildArchive(destFile,dockerDir);
    }

    private File createDockerBuildArchive(File archive, File dockerDir) throws MojoExecutionException {
        try {
            Archiver archiver = archiverManager.getArchiver("tar");
            archiver.addDirectory(dockerDir);
            archiver.setDestFile(archive);
            archiver.createArchive();
            return archive;
        } catch (NoSuchArchiverException e) {
            throw new MojoExecutionException("No archiver for type 'tar' found: " + e,e);
        } catch (IOException e) {
            throw new MojoExecutionException("Cannot create archive " + archive + ": " + e,e);
        }

    }

<<<<<<< HEAD
    private File writeDockerFile(String baseImage, String exportDir, File destDir, List<Integer> ports) throws MojoExecutionException {
        try {
            DockerFileBuilder builder = new DockerFileBuilder().exportDir(exportDir).add("maven","").expose(ports);
=======
    private File writeDockerFile(String baseImage, String exportDir, File destDir, Map<String, String> envVars) throws MojoExecutionException {
        try {
            DockerFileBuilder builder = new DockerFileBuilder().exportDir(exportDir).add("maven","").environmentVariables(envVars);
>>>>>>> 7acdcf09
            if (baseImage != null) {
                builder.baseImage(baseImage);
                builder.command(null); // Use command from base image
            }
            return builder.create(destDir);
        } catch (IOException e) {
            throw new MojoExecutionException("Cannot create DockerFile in " + destDir + ": " + e,e);
        }
    }

    private void createAssembly(MojoParameters params, String descriptor, String descriptorRef)
            throws MojoFailureException, MojoExecutionException {

        AssemblerConfigurationSource config =
                new DockerArchiveConfigurationSource(params, descriptor, descriptorRef);
        Assembly assembly = extractAssembly(config);

        try {
            assembly.setId("docker");
            assemblyArchiver.createArchive(assembly, "maven", "dir", config, false);
        } catch (ArchiveCreationException e) {
            throw new MojoExecutionException( "Failed to create assembly for docker image: " + e.getMessage(), e );
        }
        catch (AssemblyFormattingException e) {
            throw new MojoExecutionException( "Failed to create assembly for docker image: " + e.getMessage(), e );
        }
        catch (InvalidAssemblerConfigurationException e) {
            throw new MojoFailureException(assembly, "Assembly is incorrectly configured: " + assembly.getId(),
                                            "Assembly: " + assembly.getId() + " is not configured correctly: "
                                            + e.getMessage());
        }
    }

    private Assembly extractAssembly(AssemblerConfigurationSource config) throws MojoExecutionException, MojoFailureException {
        try
        {
            List<Assembly> assemblies = assemblyReader.readAssemblies(config);
            if (assemblies.size() != 1) {
                throw new MojoFailureException("Only one assembly can be used for creating a Docker base image (and not " + assemblies.size() +")");
            }
            return assemblies.get(0);
        }
        catch (AssemblyReadException e)
        {
            throw new MojoExecutionException( "Error reading assembly: " + e.getMessage(), e );
        }
        catch (InvalidAssemblerConfigurationException e)
        {
            throw new MojoFailureException(assemblyReader, e.getMessage(), "Docker assembly configuration is invalid: " + e.getMessage());
        }
    }
}<|MERGE_RESOLUTION|>--- conflicted
+++ resolved
@@ -41,22 +41,14 @@
     @Requirement
     private ArchiverManager archiverManager;
 
-<<<<<<< HEAD
-    public File create(MojoParameters params, String baseImage, String exportDir, String assemblyDescriptor, String assemblyDescriptorRef, List<Integer> ports)
-=======
-    public File create(MojoParameters params, String baseImage, String exportDir, String assemblyDescriptor, String assemblyDescriptorRef, Map<String, String> envVars)
->>>>>>> 7acdcf09
+    public File create(MojoParameters params, String baseImage, String exportDir, String assemblyDescriptor, String assemblyDescriptorRef, List<Integer> ports, Map<String, String> envVars)
             throws MojoFailureException, MojoExecutionException {
         File target = new File(params.getProject().getBasedir(),"target/");
         File dockerDir = new File(target,"docker");
         File destFile = new File(target,"docker-tmp/docker-build.tar");
 
         createAssembly(params,assemblyDescriptor,assemblyDescriptorRef);
-<<<<<<< HEAD
-        writeDockerFile(baseImage,exportDir,dockerDir, ports);
-=======
-        writeDockerFile(baseImage,exportDir,dockerDir,envVars);
->>>>>>> 7acdcf09
+        writeDockerFile(baseImage,exportDir,dockerDir, ports, envVars);
         return createDockerBuildArchive(destFile,dockerDir);
     }
 
@@ -75,15 +67,9 @@
 
     }
 
-<<<<<<< HEAD
-    private File writeDockerFile(String baseImage, String exportDir, File destDir, List<Integer> ports) throws MojoExecutionException {
+    private File writeDockerFile(String baseImage, String exportDir, File destDir, List<Integer> ports, Map<String, String> envVars) throws MojoExecutionException {
         try {
-            DockerFileBuilder builder = new DockerFileBuilder().exportDir(exportDir).add("maven","").expose(ports);
-=======
-    private File writeDockerFile(String baseImage, String exportDir, File destDir, Map<String, String> envVars) throws MojoExecutionException {
-        try {
-            DockerFileBuilder builder = new DockerFileBuilder().exportDir(exportDir).add("maven","").environmentVariables(envVars);
->>>>>>> 7acdcf09
+            DockerFileBuilder builder = new DockerFileBuilder().exportDir(exportDir).add("maven","").expose(ports).environmentVariables(envVars);
             if (baseImage != null) {
                 builder.baseImage(baseImage);
                 builder.command(null); // Use command from base image
