--- conflicted
+++ resolved
@@ -47,13 +47,10 @@
     // list of ports to expose and environments to use
     private List<Integer> ports = new ArrayList<>();
 
-<<<<<<< HEAD
-    // environment
-=======
     // list of RUN Commands to run along with image build see issue #191 on github
     private List<String> runcmds = new ArrayList<>();
 
->>>>>>> 48a57e8c
+	// environment
     private Map<String,String> envEntries = new HashMap<>();
 
     // image labels
@@ -85,15 +82,9 @@
 
         StringBuilder b = new StringBuilder();
         
-<<<<<<< HEAD
-        b.append("FROM ").append(baseImage != null ? baseImage : DockerAssemblyManager.DEFAULT_DATA_BASE_IMAGE).append("\n");
-        b.append("MAINTAINER ").append(maintainer).append("\n");
-=======
         b.append(DockerFileDictionaryEnum.FROM.name()).append(" ").append(baseImage != null ? baseImage : DockerAssemblyManager.DEFAULT_DATA_BASE_IMAGE).append("\n");
-
         b.append(DockerFileDictionaryEnum.MAINTAINER.name()).append(" ").append(maintainer).append("\n");
 
->>>>>>> 48a57e8c
         addEnv(b);
         addLabels(b);
         addPorts(b);
