--- conflicted
+++ resolved
@@ -151,10 +151,7 @@
         if (assemblyConfig != null) {
             builder.add("maven", "")
                    .basedir(assemblyConfig.getBasedir())
-<<<<<<< HEAD
-=======
                    .user(assemblyConfig.getUser())
->>>>>>> 005140d9
                    .exportBasedir(assemblyConfig.exportBasedir());
         } else {
             builder.exportBasedir(false);
