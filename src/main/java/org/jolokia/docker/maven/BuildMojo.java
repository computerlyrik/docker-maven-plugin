package org.jolokia.docker.maven;

import java.io.File;

import org.apache.maven.archiver.MavenArchiveConfiguration;
import org.apache.maven.execution.MavenSession;
import org.apache.maven.plugin.MojoExecutionException;
import org.apache.maven.shared.filtering.MavenFileFilter;
import org.jolokia.docker.maven.access.DockerAccess;
import org.jolokia.docker.maven.access.DockerAccessException;
import org.jolokia.docker.maven.assembly.DockerAssemblyManager;
import org.jolokia.docker.maven.config.BuildImageConfiguration;
import org.jolokia.docker.maven.config.ImageConfiguration;
import org.jolokia.docker.maven.config.LogConfiguration;
import org.jolokia.docker.maven.config.RunImageConfiguration;
import org.jolokia.docker.maven.util.MojoParameters;

/**
 * Mojo for building a data image
 *
 * @author roland
 * @since 28.07.14
 *
 * @goal build
 * @phase install
 */
public class BuildMojo extends AbstractDockerMojo {

    // ==============================================================================================================
    // Parameters required from Maven when building an assembly. They cannot be injected directly
    // into DockerAssemblyCreator.
    // See also here: http://maven.40175.n5.nabble.com/Mojo-Java-1-5-Component-MavenProject-returns-null-vs-JavaDoc-parameter-expression-quot-project-quot-s-td5733805.html
    /** @parameter */
    private MavenArchiveConfiguration archive;

    /** @component */
    private MavenSession session;

    /** @component */
    private MavenFileFilter mavenFileFilter;

<<<<<<< HEAD
    /**
     * @component
     */
    private DockerAssemblyManager dockerAssemblyManager;
    
    /** @parameter property = "docker.showLogs" default-value="false" */
    private boolean showLogs;
=======
    /** @component */
    private DockerArchiveCreator dockerArchiveCreator;
>>>>>>> d905df78

    /**
     * @parameter default-value="target/docker" property="docker.source.dir"
     */
    private String sourceDirectory;
    
    /**
     * @parameter default-value="target/docker" property="docker.target.dir"
     */
    private String outputDirectory;
    
    @Override
    protected void executeInternal(DockerAccess dockerAccess) throws DockerAccessException, MojoExecutionException {
        for (ImageConfiguration imageConfig : getImages()) {
            BuildImageConfiguration buildConfig = imageConfig.getBuildConfiguration();
            if (buildConfig != null) {
                buildImage(imageConfig, dockerAccess);
            }
        }
    }
        
    private void buildImage(ImageConfiguration imageConfig, DockerAccess dockerAccess)
            throws DockerAccessException, MojoExecutionException {
        MojoParameters params =  new MojoParameters(session, project, archive, mavenFileFilter, sourceDirectory, outputDirectory);
        File dockerArchive = dockerAssemblyManager.create(params, imageConfig.getBuildConfiguration());

        String imageName = getImageName(imageConfig.getName());
        info("Creating image " + imageConfig.getDescription());
        dockerAccess.buildImage(imageName, dockerArchive);
    }

<<<<<<< HEAD
    protected boolean showLog(ImageConfiguration imageConfig) {
        if (showLogs) {
            return true;
        }
        RunImageConfiguration runConfig = imageConfig.getRunConfiguration();
        if (runConfig != null) {
            LogConfiguration logConfig = runConfig.getLog();
            if (logConfig != null) {
                return logConfig.isEnabled();
            }
        }
        return false;
    }
=======
>>>>>>> d905df78
}<|MERGE_RESOLUTION|>--- conflicted
+++ resolved
@@ -11,8 +11,6 @@
 import org.jolokia.docker.maven.assembly.DockerAssemblyManager;
 import org.jolokia.docker.maven.config.BuildImageConfiguration;
 import org.jolokia.docker.maven.config.ImageConfiguration;
-import org.jolokia.docker.maven.config.LogConfiguration;
-import org.jolokia.docker.maven.config.RunImageConfiguration;
 import org.jolokia.docker.maven.util.MojoParameters;
 
 /**
@@ -39,21 +37,11 @@
     /** @component */
     private MavenFileFilter mavenFileFilter;
 
-<<<<<<< HEAD
-    /**
-     * @component
-     */
+    /** @component */
     private DockerAssemblyManager dockerAssemblyManager;
-    
-    /** @parameter property = "docker.showLogs" default-value="false" */
-    private boolean showLogs;
-=======
-    /** @component */
-    private DockerArchiveCreator dockerArchiveCreator;
->>>>>>> d905df78
 
     /**
-     * @parameter default-value="target/docker" property="docker.source.dir"
+     * @parameter default-value="src/main/docker" property="docker.source.dir"
      */
     private String sourceDirectory;
     
@@ -82,20 +70,5 @@
         dockerAccess.buildImage(imageName, dockerArchive);
     }
 
-<<<<<<< HEAD
-    protected boolean showLog(ImageConfiguration imageConfig) {
-        if (showLogs) {
-            return true;
-        }
-        RunImageConfiguration runConfig = imageConfig.getRunConfiguration();
-        if (runConfig != null) {
-            LogConfiguration logConfig = runConfig.getLog();
-            if (logConfig != null) {
-                return logConfig.isEnabled();
-            }
-        }
-        return false;
-    }
-=======
->>>>>>> d905df78
+
 }