package org.jolokia.docker.maven.assembly;

import java.io.IOException;
import java.util.*;

import com.google.common.collect.ImmutableMap;
import org.apache.commons.io.IOUtils;
import org.jolokia.docker.maven.config.Arguments;
import org.junit.Test;

import static org.hamcrest.Matchers.hasEntry;
import static org.junit.Assert.*;

public class DockerFileBuilderTest {

	@Test
    public void testBuildDockerFile() throws Exception {
        Arguments a = Arguments.Builder.get().withParam("c1").withParam("c2").build();
        String dockerfileContent = new DockerFileBuilder().add("/src", "/dest")
                .baseImage("image")
                .cmd(a)
                .env(ImmutableMap.of("foo", "bar"))
                .basedir("/export")
                .expose(Collections.singletonList("8080"))
                .maintainer("maintainer@example.com")
                .workdir("/tmp")
                .labels(ImmutableMap.of("com.acme.foobar", "How are \"you\" ?"))
                .volumes(Collections.singletonList("/vol1"))
                .runCommands(Arrays.asList("echo something","echo second"))
                .content();
<<<<<<< HEAD
=======

>>>>>>> cd0ce1c2
        String expected = loadFile("docker/Dockerfile.test");
        assertEquals(expected, stripCR(dockerfileContent));
    }

	@Test
	public void testMaintainer() {
		String dockerfileContent = new DockerFileBuilder().maintainer(
				"maintainer@example.com").content();
		assertThat(dockerfileToMap(dockerfileContent),
				hasEntry("MAINTAINER", "maintainer@example.com"));
	}

	@Test
	public void testEntryPointShell() {
		Arguments a = Arguments.Builder.get()
				.withShell("java -jar /my-app-1.1.1.jar server").build();
		String dockerfileContent = new DockerFileBuilder().entryPoint(a)
				.content();
		assertThat(dockerfileToMap(dockerfileContent),
				hasEntry("ENTRYPOINT", "java -jar /my-app-1.1.1.jar server"));
	}

	@Test
	public void testEntryPointParams() {
		Arguments a = Arguments.Builder.get().withParam("java")
				.withParam("-jar").withParam("/my-app-1.1.1.jar")
				.withParam("server").build();
		String dockerfileContent = new DockerFileBuilder().entryPoint(a)
				.content();
		assertThat(
				dockerfileToMap(dockerfileContent),
				hasEntry("ENTRYPOINT",
						"[\"java\",\"-jar\",\"/my-app-1.1.1.jar\",\"server\"]"));
	}

	@Test
	public void testNoRootExport() {
		assertFalse(new DockerFileBuilder().add("/src", "/dest").basedir("/")
				.content().contains("VOLUME"));
	}

	@Test
	public void testExportBaseDir() {
		assertTrue(new DockerFileBuilder().basedir("/export").content()
				.contains("/export"));
		assertFalse(new DockerFileBuilder().baseImage("java")
				.basedir("/export").content().contains("/export"));
		assertTrue(new DockerFileBuilder().baseImage("java")
				.exportBasedir(true).basedir("/export").content()
				.contains("/export"));
		assertFalse(new DockerFileBuilder().baseImage("java")
				.exportBasedir(false).basedir("/export").content()
				.contains("/export"));
	}

	private String stripCR(String input) {
		return input.replaceAll("\r", "");
	}

	private String loadFile(String fileName) throws IOException {
		return stripCR(IOUtils.toString(getClass().getClassLoader()
				.getResource(fileName)));
	}

	private static Map<String, String> dockerfileToMap(String dockerFile) {
		final Map<String, String> dockerfileMap = new HashMap<>();
		final Scanner scanner = new Scanner(dockerFile);
		while (scanner.hasNextLine()) {
			String line = scanner.nextLine();
			if (line.trim().length() == 0) {
				continue;
			}
			String[] commandAndArguments = line.trim().split("\\s+", 2);
			if (commandAndArguments.length < 2) {
				continue;
			}
			dockerfileMap.put(commandAndArguments[0], commandAndArguments[1]);
		}
		scanner.close();
		return dockerfileMap;
	}
}<|MERGE_RESOLUTION|>--- conflicted
+++ resolved
@@ -28,10 +28,6 @@
                 .volumes(Collections.singletonList("/vol1"))
                 .runCommands(Arrays.asList("echo something","echo second"))
                 .content();
-<<<<<<< HEAD
-=======
-
->>>>>>> cd0ce1c2
         String expected = loadFile("docker/Dockerfile.test");
         assertEquals(expected, stripCR(dockerfileContent));
     }
