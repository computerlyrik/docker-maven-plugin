package org.jolokia.docker.maven.assembly;

import java.io.File;

import org.apache.maven.project.MavenProject;
import org.jolokia.docker.maven.config.AssemblyConfiguration;
import org.jolokia.docker.maven.util.EnvUtil;
import org.jolokia.docker.maven.util.MojoParameters;
import org.junit.Before;
import org.junit.Test;

import static org.junit.Assert.*;

public class DockerAssemblyConfigurationSourceTest {

    private AssemblyConfiguration assemblyConfig;

    @Before
    public void setup() {
        // set 'ignorePermissions' to something other then default
        this.assemblyConfig = new AssemblyConfiguration.Builder()
                .descriptor("assembly.xml")
                .descriptorRef("project")
                .ignorePermissions(false)
                .build();
    }

    @Test
    public void testCreateSourceAbsolute() {
        testCreateSource(buildParameters(".", "/src/docker", "/output/docker"));
    }

    @Test
    public void testCreateSourceRelative() {
        testCreateSource(buildParameters(".","src/docker", "output/docker"));
    }

    @Test
    public void testOutputDirHasImage() {
        String image = "image";
        MojoParameters params = buildParameters(".","src/docker", "output/docker");
        DockerAssemblyConfigurationSource source = new DockerAssemblyConfigurationSource(params,
                                                                                         new BuildDirs(params,image),assemblyConfig);
        
        assertTrue(containsDir(image, source.getOutputDirectory()));
        assertTrue(containsDir(image, source.getWorkingDirectory()));
        assertTrue(containsDir(image, source.getTemporaryRootDirectory()));
    }
    
    private MojoParameters buildParameters(String projectDir, String sourceDir, String outputDir) {
        MavenProject mavenProject = new MavenProject();
        mavenProject.setFile(new File(projectDir));
        return new MojoParameters(null, mavenProject, null, null, null, sourceDir, outputDir);
    }

    @Test
    public void testEmptyAssemblyConfig() {
        DockerAssemblyConfigurationSource source = new DockerAssemblyConfigurationSource(
               new MojoParameters(null, null, null, null, null, "/src/docker", "/output/docker"),
               null,null
        );
        assertEquals(0,source.getDescriptors().length);
    }

    private void testCreateSource(MojoParameters params) {
        DockerAssemblyConfigurationSource source =
                new DockerAssemblyConfigurationSource(params, new BuildDirs(params,"image"),assemblyConfig);

        String[] descriptors = source.getDescriptors();
        String[] descriptorRefs = source.getDescriptorReferences();

        assertEquals(1, descriptors.length);
        assertEquals(EnvUtil.prepareAbsoluteSourceDirPath(params, "assembly.xml").getAbsolutePath(), descriptors[0]);

        assertEquals(1, descriptorRefs.length);
        assertEquals("project", descriptorRefs[0]);

        assertFalse(source.isIgnorePermissions());

<<<<<<< HEAD
        String outputDir = new File(params.getOutputDirectory()).getPath();
        assertTrue(startsWithDir(outputDir, source.getOutputDirectory()));
        assertTrue(startsWithDir(outputDir, source.getWorkingDirectory()));
        assertTrue(startsWithDir(outputDir, source.getTemporaryRootDirectory()));
=======
        String outputDir = params.getOutputDirectory();
        assertStartsWithDir(outputDir, source.getOutputDirectory());
        assertStartsWithDir(outputDir, source.getWorkingDirectory());
        assertStartsWithDir(outputDir, source.getTemporaryRootDirectory());
>>>>>>> 92a2eae3
    }

    private boolean containsDir(String outputDir, File path) {
        return path.toString().contains(outputDir + File.separator);
    }
    
    private void assertStartsWithDir(String outputDir, File path) {
        String expectedStartsWith = outputDir + File.separator;
        int length = expectedStartsWith.length();
        assertEquals(expectedStartsWith, path.toString().substring(0, length));
    }
}<|MERGE_RESOLUTION|>--- conflicted
+++ resolved
@@ -77,17 +77,10 @@
 
         assertFalse(source.isIgnorePermissions());
 
-<<<<<<< HEAD
-        String outputDir = new File(params.getOutputDirectory()).getPath();
-        assertTrue(startsWithDir(outputDir, source.getOutputDirectory()));
-        assertTrue(startsWithDir(outputDir, source.getWorkingDirectory()));
-        assertTrue(startsWithDir(outputDir, source.getTemporaryRootDirectory()));
-=======
         String outputDir = params.getOutputDirectory();
         assertStartsWithDir(outputDir, source.getOutputDirectory());
         assertStartsWithDir(outputDir, source.getWorkingDirectory());
         assertStartsWithDir(outputDir, source.getTemporaryRootDirectory());
->>>>>>> 92a2eae3
     }
 
     private boolean containsDir(String outputDir, File path) {
