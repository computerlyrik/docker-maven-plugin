--- conflicted
+++ resolved
@@ -80,15 +80,10 @@
         assertFalse("We must not ignore permissions problems", source.isIgnorePermissions());
 
         String outputDir = params.getOutputDirectory();
-<<<<<<< HEAD
+
         assertStartsWithDir(outputDir, source.getOutputDirectory());
         assertStartsWithDir(outputDir, source.getWorkingDirectory());
         assertStartsWithDir(outputDir, source.getTemporaryRootDirectory());
-=======
-        assertTrue("validate start of output Directory is same than outputdir", startsWithDir(outputDir, source.getOutputDirectory()));
-        assertTrue("validate start of working Directory is same than outputdir",startsWithDir(outputDir, source.getWorkingDirectory()));
-        assertTrue("validate start of temporary directory is same than outputdir", startsWithDir(outputDir, source.getTemporaryRootDirectory()));
->>>>>>> 83b793e1
     }
 
     private boolean containsDir(String outputDir, File path) {
